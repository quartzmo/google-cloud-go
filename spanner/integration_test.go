--- conflicted
+++ resolved
@@ -5046,27 +5046,31 @@
 	return client, nil
 }
 
-<<<<<<< HEAD
+func createClientWithRole(ctx context.Context, dbPath string, spc SessionPoolConfig, role string) (client *Client, err error) {
+	opts := grpcHeaderChecker.CallOptions()
+	if spannerHost != "" {
+		opts = append(opts, option.WithEndpoint(spannerHost))
+	}
+	if dpConfig.attemptDirectPath {
+		opts = append(opts, option.WithGRPCDialOption(grpc.WithDefaultCallOptions(grpc.Peer(peerInfo))))
+	}
+	client, err = NewClientWithConfig(ctx, dbPath, ClientConfig{SessionPoolConfig: spc, DatabaseRole: role}, opts...)
+	if err != nil {
+		return nil, fmt.Errorf("cannot create data client on DB %v: %v", dbPath, err)
+	}
+	return client, nil
+}
+
 // createClientForProtoColumns creates Cloud Spanner data client for testing proto column feature.
 func createClientForProtoColumns(ctx context.Context, dbPath string, spc SessionPoolConfig) (client *Client, err error) {
 	opts := grpcHeaderChecker.CallOptions()
 	if spannerHost != "" {
 		opts = append(opts, option.WithEndpoint("staging-wrenchworks.sandbox.googleapis.com:443"))
-=======
-func createClientWithRole(ctx context.Context, dbPath string, spc SessionPoolConfig, role string) (client *Client, err error) {
-	opts := grpcHeaderChecker.CallOptions()
-	if spannerHost != "" {
-		opts = append(opts, option.WithEndpoint(spannerHost))
->>>>>>> 5c26634d
 	}
 	if dpConfig.attemptDirectPath {
 		opts = append(opts, option.WithGRPCDialOption(grpc.WithDefaultCallOptions(grpc.Peer(peerInfo))))
 	}
-<<<<<<< HEAD
 	client, err = NewClientWithConfig(ctx, dbPath, ClientConfig{SessionPoolConfig: spc}, opts...)
-=======
-	client, err = NewClientWithConfig(ctx, dbPath, ClientConfig{SessionPoolConfig: spc, DatabaseRole: role}, opts...)
->>>>>>> 5c26634d
 	if err != nil {
 		return nil, fmt.Errorf("cannot create data client on DB %v: %v", dbPath, err)
 	}
